--- conflicted
+++ resolved
@@ -907,11 +907,7 @@
   position: relative;
 }
 .styles .content li:before,
-<<<<<<< HEAD
-.docs-readme li:before {
-=======
 .docs-readme .content li:before {
->>>>>>> f33293ca
   position: absolute;
   top: 2px;
   left: -28px;
