--- conflicted
+++ resolved
@@ -23,10 +23,7 @@
     "@material/elevation": "^0.1.3",
     "@material/fab": "^0.3.3",
     "@material/form-field": "^0.2.1",
-<<<<<<< HEAD
     "@material/grid-list": "^0.0.0",
-=======
->>>>>>> cc939ea5
     "@material/icon-toggle": "^0.1.5",
     "@material/layout-grid": "^0.1.1",
     "@material/list": "^0.2.3",
